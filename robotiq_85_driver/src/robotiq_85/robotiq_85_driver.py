"""--------------------------------------------------------------------
COPYRIGHT 2015 Stanley Innovation Inc.

Software License Agreement:

The software supplied herewith by Stanley Innovation Inc. (the "Company")
for its licensed Segway RMP Robotic Platforms is intended and supplied to you,
the Company's customer, for use solely and exclusively with Stanley Innovation
products. The software is owned by the Company and/or its supplier, and is
protected under applicable copyright laws.  All rights are reserved. Any use in
violation of the foregoing restrictions may subject the user to criminal
sanctions under applicable laws, as well as to civil liability for the
breach of the terms and conditions of this license. The Company may
immediately terminate this Agreement upon your use of the software with
any products that are not Stanley Innovation products.

The software was written using Python programming language.  Your use
of the software is therefore subject to the terms and conditions of the
OSI- approved open source license viewable at http://www.python.org/.
You are solely responsible for ensuring your compliance with the Python
open source license.

You shall indemnify, defend and hold the Company harmless from any claims,
demands, liabilities or expenses, including reasonable attorneys fees, incurred
by the Company as a result of any claim or proceeding against the Company
arising out of or based upon:

(i) The combination, operation or use of the software by you with any hardware,
    products, programs or data not supplied or approved in writing by the Company,
    if such claim or proceeding would have been avoided but for such combination,
    operation or use.

(ii) The modification of the software by or on behalf of you

(iii) Your use of the software.

 THIS SOFTWARE IS PROVIDED IN AN "AS IS" CONDITION. NO WARRANTIES,
 WHETHER EXPRESS, IMPLIED OR STATUTORY, INCLUDING, BUT NOT LIMITED
 TO, IMPLIED WARRANTIES OF MERCHANTABILITY AND FITNESS FOR A
 PARTICULAR PURPOSE APPLY TO THIS SOFTWARE. THE COMPANY SHALL NOT,
 IN ANY CIRCUMSTANCES, BE LIABLE FOR SPECIAL, INCIDENTAL OR
 CONSEQUENTIAL DAMAGES, FOR ANY REASON WHATSOEVER.

 \file   robotiq_85_driver.py

 \brief  Driver for Robotiq 85 communication

 \Platform: Linux/ROS Indigo
--------------------------------------------------------------------"""
from robotiq_85_gripper import Robotiq85Gripper
from robotiq_85_msgs.msg import GripperCmd, GripperStat
from sensor_msgs.msg import JointState
import numpy as np
import rospy

class Robotiq85Driver:
    def __init__(self):
<<<<<<< HEAD
        rospy.sleep(4.0) #put a sleep so it can connect to the force/torque sensor first
=======
        rospy.sleep(5.0) #put a leep so it can connect to the force/torque sensor first
>>>>>>> fd5455c3
        self._num_grippers = rospy.get_param('~num_grippers',1)
        self._comport = rospy.get_param('~comport','/dev/ttyUSB0')
        self._baud = rospy.get_param('~baud','115200')
        self._prefix = rospy.get_param('~prefix', '')

        self._gripper = Robotiq85Gripper(self._num_grippers,self._comport,self._baud)

        if not self._gripper.init_success:
            rospy.logerr("Unable to open commport to %s" % self._comport)
            return

        if (self._num_grippers == 1 and not self._prefix):
            rospy.Subscriber("/gripper/cmd", GripperCmd, self._update_gripper_cmd, queue_size=10)
            self._gripper_pub = rospy.Publisher('/gripper/stat', GripperStat, queue_size=10)
            self._gripper_joint_state_pub = rospy.Publisher('/joint_states', JointState, queue_size=10)
<<<<<<< HEAD
=======
        elif(self._num_grippers == 1 and self._prefix):
            rospy.logwarn('gripper prefix = {}'.format(self._prefix))
            rospy.Subscriber("/"+self._prefix+"gripper/cmd", GripperCmd, self._update_gripper_cmd, queue_size=10)
            self._gripper_pub = rospy.Publisher("/"+self._prefix+"gripper/stat", GripperStat, queue_size=10)
            self._gripper_joint_state_pub = rospy.Publisher("/"+self._prefix+"gripper/joint_states", JointState, queue_size=10)
>>>>>>> fd5455c3
        elif (self._num_grippers == 2):
            rospy.Subscriber("/left_gripper/cmd", GripperCmd, self._update_gripper_cmd, queue_size=10)
            self._left_gripper_pub = rospy.Publisher('/left_gripper/stat', GripperStat, queue_size=10)
            self._left_gripper_joint_state_pub = rospy.Publisher('/left_gripper/joint_states', JointState, queue_size=10)
            rospy.Subscriber("/right_gripper/cmd", GripperCmd, self._update_right_gripper_cmd, queue_size=10)
            self._right_gripper_pub = rospy.Publisher('/right_gripper/stat', GripperStat, queue_size=10)
            self._right_gripper_joint_state_pub = rospy.Publisher('/right_gripper/joint_states', JointState, queue_size=10)
        else:
            rospy.logerr("Number of grippers not supported (needs to be 1 or 2)")
            return

        self._seq = [0] * self._num_grippers
        self._prev_js_pos = [0.0] * self._num_grippers
        self._prev_js_time = [rospy.get_time()] * self._num_grippers
        self._driver_state = 0
        self._driver_ready = False

        success = True
        for i in range(self._num_grippers):
            success &= self._gripper.process_stat_cmd(i)
            if not success:
                bad_gripper = i
        if not success:
            rospy.logerr("Failed to contact gripper %d....ABORTING"%bad_gripper)
            return

        self._run_driver()

    def _clamp_cmd(self,cmd,lower,upper):
        if (cmd < lower):
            return lower
        elif (cmd > upper):
            return upper
        else:
            return cmd

    def _update_gripper_cmd(self,cmd):

        if (True == cmd.emergency_release):
            self._gripper.activate_emergency_release(open_gripper=cmd.emergency_release_dir)
            return
        else:
            self._gripper.deactivate_emergency_release()

        if (True == cmd.stop):
            self._gripper.stop()
        else:
            pos = self._clamp_cmd(cmd.position,0.0,0.085)
            vel = self._clamp_cmd(cmd.speed,0.013,0.1)
            force = self._clamp_cmd(cmd.force,5.0,220.0)
            self._gripper.goto(dev=0,pos=pos,vel=vel,force=force)

    def _update_right_gripper_cmd(self,cmd):

        if (True == cmd.emergency_release):
            self._gripper.activate_emergency_release(dev=1,open_gripper=cmd.emergency_release_dir)
            return
        else:
            self._gripper.deactivate_emergency_release(dev=1)

        if (True == cmd.stop):
            self._gripper.stop(dev=1)
        else:
            pos = self._clamp_cmd(cmd.position,0.0,0.085)
            vel = self._clamp_cmd(cmd.speed,0.013,0.1)
            force = self._clamp_cmd(cmd.force,5.0,220.0)
            self._gripper.goto(dev=1,pos=pos,vel=vel,force=force)

    def _update_gripper_stat(self,dev=0):
        stat = GripperStat()
        stat.header.stamp = rospy.get_rostime()
        stat.header.seq = self._seq[dev]
        stat.is_ready = self._gripper.is_ready(dev)
        stat.is_reset = self._gripper.is_reset(dev)
        stat.is_moving = self._gripper.is_moving(dev)
        stat.obj_detected = self._gripper.object_detected(dev)
        stat.fault_status = self._gripper.get_fault_status(dev)
        stat.position = self._gripper.get_pos(dev)
        stat.requested_position = self._gripper.get_req_pos(dev)
        stat.current = self._gripper.get_current(dev)
        self._seq[dev]+=1
        return stat

    def _update_gripper_joint_state(self,dev=0):
        js = JointState()
        js.header.frame_id = ''
        js.header.stamp = rospy.get_rostime()
        js.header.seq = self._seq[dev]
        js.name = [self._prefix + 'robotiq_85_left_knuckle_joint']
        pos = np.clip(0.8 - ((0.8/0.085) * self._gripper.get_pos(dev)), 0., 0.8)
        js.position = [pos]
        dt = rospy.get_time() - self._prev_js_time[dev]
        self._prev_js_time[dev] = rospy.get_time()
        js.velocity = [(pos-self._prev_js_pos[dev])/dt]
        self._prev_js_pos[dev] = pos
        return js

    def _run_driver(self):
        last_time = rospy.get_time()
        r = rospy.Rate(100)
        while not rospy.is_shutdown():
            dt = rospy.get_time() - last_time
            if (0 == self._driver_state):
                for i in range(self._num_grippers):
                    if (dt < 0.5):
                        self._gripper.deactivate_gripper(i)
                    else:
                        self._driver_state = 1
            elif (1 == self._driver_state):
                grippers_activated = True
                for i in range(self._num_grippers):
                    self._gripper.activate_gripper(i)
                    grippers_activated &= self._gripper.is_ready(i)
                if (grippers_activated):
                    self._driver_state = 2
            elif (2 == self._driver_state):
                self._driver_ready = True

            for i in range(self._num_grippers):
                success = True
                success &= self._gripper.process_act_cmd(i)
                success &= self._gripper.process_stat_cmd(i)
                if not success:
                    rospy.logerr("Failed to contact gripper %d"%i)

                else:
                    stat = GripperStat()
                    js = JointState()
                    stat = self._update_gripper_stat(i)
                    js = self._update_gripper_joint_state(i)
                    if (1 == self._num_grippers):
                        self._gripper_pub.publish(stat)
                        self._gripper_joint_state_pub.publish(js)
                    else:
                        if (i == 0):
                            self._left_gripper_pub.publish(stat)
                            self._left_gripper_joint_state_pub.publish(js)
                        else:
                            self._right_gripper_pub.publish(stat)
                            self._right_gripper_joint_state_pub.publish(js)

            r.sleep()

        self._gripper.shutdown()<|MERGE_RESOLUTION|>--- conflicted
+++ resolved
@@ -55,11 +55,7 @@
 
 class Robotiq85Driver:
     def __init__(self):
-<<<<<<< HEAD
-        rospy.sleep(4.0) #put a sleep so it can connect to the force/torque sensor first
-=======
         rospy.sleep(5.0) #put a leep so it can connect to the force/torque sensor first
->>>>>>> fd5455c3
         self._num_grippers = rospy.get_param('~num_grippers',1)
         self._comport = rospy.get_param('~comport','/dev/ttyUSB0')
         self._baud = rospy.get_param('~baud','115200')
@@ -75,14 +71,11 @@
             rospy.Subscriber("/gripper/cmd", GripperCmd, self._update_gripper_cmd, queue_size=10)
             self._gripper_pub = rospy.Publisher('/gripper/stat', GripperStat, queue_size=10)
             self._gripper_joint_state_pub = rospy.Publisher('/joint_states', JointState, queue_size=10)
-<<<<<<< HEAD
-=======
         elif(self._num_grippers == 1 and self._prefix):
             rospy.logwarn('gripper prefix = {}'.format(self._prefix))
             rospy.Subscriber("/"+self._prefix+"gripper/cmd", GripperCmd, self._update_gripper_cmd, queue_size=10)
             self._gripper_pub = rospy.Publisher("/"+self._prefix+"gripper/stat", GripperStat, queue_size=10)
             self._gripper_joint_state_pub = rospy.Publisher("/"+self._prefix+"gripper/joint_states", JointState, queue_size=10)
->>>>>>> fd5455c3
         elif (self._num_grippers == 2):
             rospy.Subscriber("/left_gripper/cmd", GripperCmd, self._update_gripper_cmd, queue_size=10)
             self._left_gripper_pub = rospy.Publisher('/left_gripper/stat', GripperStat, queue_size=10)
